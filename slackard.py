--- conflicted
+++ resolved
@@ -233,8 +233,26 @@
 
 
 def main():
-<<<<<<< HEAD
-    bot = Slackard('slackard.yaml')
+    config_file = None
+    try:
+        config_file = sys.argv[1]
+    except IndexError:
+        pass
+
+    if config_file is None:
+        usage()
+        sys.exit(1)
+
+    if not os.path.isfile(config_file):
+        print('Config file "{}" not found.'.format(config_file))
+        sys.exit(1)
+
+    try:
+        bot = Slackard(config_file)
+    except Exception as e:
+        print('Encountered error: {}'.format(e.message))
+        sys.exit(1)
+
     while True:
         try:
             bot.run()
@@ -250,29 +268,6 @@
         except Exception as e:
             print('Unhandled exception: {}'.format(e.message))
             sys.exit(1)
-=======
-
-    config_file = None
-    try:
-        config_file = sys.argv[1]
-    except IndexError:
-        pass
-
-    if config_file is None:
-        usage()
-        sys.exit(1)
-
-    if not os.path.isfile(config_file):
-        print('Config file "{}" not found.'.format(config_file))
-        sys.exit(1)
-
-    try:
-        bot = Slackard(config_file)
-        bot.run()
-    except Exception as e:
-        print('Encountered error: {}'.format(e.message))
-        sys.exit(1)
->>>>>>> 72a68e56
 
 
 if __name__ == '__main__':
